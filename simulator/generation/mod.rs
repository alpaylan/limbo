use crate::runner::env::ShadowTablesMut;

pub mod plan;
pub mod property;
pub mod query;

/// Shadow trait for types that can be "shadowed" in the simulator environment.
/// Shadowing is a process of applying a transformation to the simulator environment
/// that reflects the changes made by the query or operation represented by the type.
/// The result of the shadowing is typically a vector of rows, which can be used to
/// update the simulator environment or to verify the correctness of the operation.
/// The `Result` type is used to indicate the type of the result of the shadowing
/// operation, which can vary depending on the type of the operation being shadowed.
/// For example, a `Create` operation might return an empty vector, while an `Insert` operation
/// might return a vector of rows that were inserted into the table.
pub(crate) trait Shadow {
    type Result;
<<<<<<< HEAD
    fn shadow(&self, tables: &mut SimulatorTables) -> Self::Result;
}

/// Frequency is a helper function for composing different generators with different frequency
/// of occurrences.
/// The type signature for the `N` parameter is a bit complex, but it
/// roughly corresponds to a type that can be summed, compared, subtracted and sampled, which are
/// the operations we require for the implementation.
// todo: switch to a simpler type signature that can accommodate all integer and float types, which
//       should be enough for our purposes.
pub(crate) fn frequency<
    T,
    R: Rng,
    N: Sum + PartialOrd + Copy + Default + SampleUniform + SubAssign,
>(
    choices: Vec<(N, ArbitraryFromFunc<R, T>)>,
    rng: &mut R,
) -> T {
    let total = choices.iter().map(|(weight, _)| *weight).sum::<N>();
    let mut choice = rng.gen_range(N::default()..total);

    for (weight, f) in choices {
        if choice < weight {
            return f(rng);
        }
        choice -= weight;
    }

    unreachable!()
}

/// one_of is a helper function for composing different generators with equal probability of occurrence.
pub(crate) fn one_of<T, R: Rng>(choices: Vec<ArbitraryFromFunc<R, T>>, rng: &mut R) -> T {
    let index = rng.gen_range(0..choices.len());
    choices[index](rng)
}

/// backtrack is a helper function for composing different "failable" generators.
/// The function takes a list of functions that return an Option<T>, along with number of retries
/// to make before giving up.
pub(crate) fn backtrack<T, R: Rng>(mut choices: Vec<Choice<R, T>>, rng: &mut R) -> Option<T> {
    loop {
        // If there are no more choices left, we give up
        let choices_ = choices
            .iter()
            .enumerate()
            .filter(|(_, (retries, _))| *retries > 0)
            .collect::<Vec<_>>();
        if choices_.is_empty() {
            tracing::trace!("backtrack: no more choices left");
            return None;
        }
        // Run a one_of on the remaining choices
        let (choice_index, choice) = pick(&choices_, rng);
        let choice_index = *choice_index;
        // If the choice returns None, we decrement the number of retries and try again
        let result = choice.1(rng);
        if result.is_some() {
            return result;
        } else {
            choices[choice_index].0 -= 1;
        }
    }
}

/// pick is a helper function for uniformly picking a random element from a slice
pub(crate) fn pick<'a, T, R: Rng>(choices: &'a [T], rng: &mut R) -> &'a T {
    let index = rng.gen_range(0..choices.len());
    &choices[index]
}

/// pick_index is typically used for picking an index from a slice to later refer to the element
/// at that index.
pub(crate) fn pick_index<R: Rng>(choices: usize, rng: &mut R) -> usize {
    rng.gen_range(0..choices)
}

/// pick_n_unique is a helper function for uniformly picking N unique elements from a range.
/// The elements themselves are usize, typically representing indices.
pub(crate) fn pick_n_unique<R: Rng>(
    range: std::ops::Range<usize>,
    n: usize,
    rng: &mut R,
) -> Vec<usize> {
    use rand::seq::SliceRandom;
    let mut items: Vec<usize> = range.collect();
    items.shuffle(rng);
    items.into_iter().take(n).collect()
}

/// gen_random_text uses `anarchist_readable_name_generator_lib` to generate random
/// readable names for tables, columns, text values etc.
pub(crate) fn gen_random_text<T: Rng>(rng: &mut T) -> String {
    let big_text = rng.gen_ratio(1, 1000);
    if big_text {
        let max_size: u64 = 2 * 1024 * 1024;
        //let max_size: u64 = 2 * 1024;
        let size = rng.gen_range(1024..max_size);
        let mut name = String::with_capacity(size as usize);
        for i in 0..size {
            name.push(((i % 26) as u8 + b'A') as char);
        }
        name
    } else {
        let name = readable_name_custom("_", rng);
        name.replace("-", "_")
    }
=======
    fn shadow(&self, tables: &mut ShadowTablesMut<'_>) -> Self::Result;
>>>>>>> e43184fb
}<|MERGE_RESOLUTION|>--- conflicted
+++ resolved
@@ -15,115 +15,5 @@
 /// might return a vector of rows that were inserted into the table.
 pub(crate) trait Shadow {
     type Result;
-<<<<<<< HEAD
-    fn shadow(&self, tables: &mut SimulatorTables) -> Self::Result;
-}
-
-/// Frequency is a helper function for composing different generators with different frequency
-/// of occurrences.
-/// The type signature for the `N` parameter is a bit complex, but it
-/// roughly corresponds to a type that can be summed, compared, subtracted and sampled, which are
-/// the operations we require for the implementation.
-// todo: switch to a simpler type signature that can accommodate all integer and float types, which
-//       should be enough for our purposes.
-pub(crate) fn frequency<
-    T,
-    R: Rng,
-    N: Sum + PartialOrd + Copy + Default + SampleUniform + SubAssign,
->(
-    choices: Vec<(N, ArbitraryFromFunc<R, T>)>,
-    rng: &mut R,
-) -> T {
-    let total = choices.iter().map(|(weight, _)| *weight).sum::<N>();
-    let mut choice = rng.gen_range(N::default()..total);
-
-    for (weight, f) in choices {
-        if choice < weight {
-            return f(rng);
-        }
-        choice -= weight;
-    }
-
-    unreachable!()
-}
-
-/// one_of is a helper function for composing different generators with equal probability of occurrence.
-pub(crate) fn one_of<T, R: Rng>(choices: Vec<ArbitraryFromFunc<R, T>>, rng: &mut R) -> T {
-    let index = rng.gen_range(0..choices.len());
-    choices[index](rng)
-}
-
-/// backtrack is a helper function for composing different "failable" generators.
-/// The function takes a list of functions that return an Option<T>, along with number of retries
-/// to make before giving up.
-pub(crate) fn backtrack<T, R: Rng>(mut choices: Vec<Choice<R, T>>, rng: &mut R) -> Option<T> {
-    loop {
-        // If there are no more choices left, we give up
-        let choices_ = choices
-            .iter()
-            .enumerate()
-            .filter(|(_, (retries, _))| *retries > 0)
-            .collect::<Vec<_>>();
-        if choices_.is_empty() {
-            tracing::trace!("backtrack: no more choices left");
-            return None;
-        }
-        // Run a one_of on the remaining choices
-        let (choice_index, choice) = pick(&choices_, rng);
-        let choice_index = *choice_index;
-        // If the choice returns None, we decrement the number of retries and try again
-        let result = choice.1(rng);
-        if result.is_some() {
-            return result;
-        } else {
-            choices[choice_index].0 -= 1;
-        }
-    }
-}
-
-/// pick is a helper function for uniformly picking a random element from a slice
-pub(crate) fn pick<'a, T, R: Rng>(choices: &'a [T], rng: &mut R) -> &'a T {
-    let index = rng.gen_range(0..choices.len());
-    &choices[index]
-}
-
-/// pick_index is typically used for picking an index from a slice to later refer to the element
-/// at that index.
-pub(crate) fn pick_index<R: Rng>(choices: usize, rng: &mut R) -> usize {
-    rng.gen_range(0..choices)
-}
-
-/// pick_n_unique is a helper function for uniformly picking N unique elements from a range.
-/// The elements themselves are usize, typically representing indices.
-pub(crate) fn pick_n_unique<R: Rng>(
-    range: std::ops::Range<usize>,
-    n: usize,
-    rng: &mut R,
-) -> Vec<usize> {
-    use rand::seq::SliceRandom;
-    let mut items: Vec<usize> = range.collect();
-    items.shuffle(rng);
-    items.into_iter().take(n).collect()
-}
-
-/// gen_random_text uses `anarchist_readable_name_generator_lib` to generate random
-/// readable names for tables, columns, text values etc.
-pub(crate) fn gen_random_text<T: Rng>(rng: &mut T) -> String {
-    let big_text = rng.gen_ratio(1, 1000);
-    if big_text {
-        let max_size: u64 = 2 * 1024 * 1024;
-        //let max_size: u64 = 2 * 1024;
-        let size = rng.gen_range(1024..max_size);
-        let mut name = String::with_capacity(size as usize);
-        for i in 0..size {
-            name.push(((i % 26) as u8 + b'A') as char);
-        }
-        name
-    } else {
-        let name = readable_name_custom("_", rng);
-        name.replace("-", "_")
-    }
-=======
     fn shadow(&self, tables: &mut ShadowTablesMut<'_>) -> Self::Result;
->>>>>>> e43184fb
 }